--- conflicted
+++ resolved
@@ -1,9 +1,5 @@
 from gymnasium.envs.registration import load_env_plugins as _load_env_plugins
-<<<<<<< HEAD
-from gymnasium.envs.registration import make, make_vec, register, registry, spec
-=======
-from gymnasium.envs.registration import make, pprint_registry, register, registry, spec
->>>>>>> a93da8f2
+from gymnasium.envs.registration import make, make_vec, pprint_registry, register, registry, spec
 
 # Hook to load plugins from entry points
 _load_env_plugins()
